--- conflicted
+++ resolved
@@ -49,24 +49,14 @@
       it { should contain_class 'jenkins::proxy'}
     end
 
-<<<<<<< HEAD
     describe 'with firewall, configure_firewall => true' do
-      let(:pre_condition) { 'define firewall ($action, $state, $dport, $proto) {}' }
-=======
-    describe 'with firewall manage' do
       let(:pre_condition) { ['define firewall ($action, $state, $dport, $proto) {}'] }
->>>>>>> f930aae1
       let(:params) { { :configure_firewall => true } }
       it { should contain_class 'jenkins::firewall' }
     end
 
-<<<<<<< HEAD
     describe 'with firewall, configure_firewall => false' do
-      let(:pre_condition) { 'define firewall ($action, $state, $dport, $proto) {}' }
-=======
-    describe 'with firewall dont manage' do
       let(:pre_condition) { ['define firewall ($action, $state, $dport, $proto) {}'] }
->>>>>>> f930aae1
       let(:params) { { :configure_firewall => false } }
       it { should_not contain_class 'jenkins::firewall' }
     end
@@ -75,51 +65,5 @@
       let(:pre_condition) { 'define firewall ($action, $state, $dport, $proto) {}' }
       it { expect { should raise_error(Puppet::Error) } }
     end
-
   end
-<<<<<<< HEAD
-=======
-
-  describe "on Suse" do
-    let(:facts) do
-      { :osfamily => 'Suse'}
-    end
-    describe 'default' do
-      it { should contain_class 'jenkins::repo' }
-      it { should contain_class 'jenkins::repo::suse' }
-      it { should_not contain_class 'jenkins::repo::debian' }
-      it { should_not contain_class 'jenkins::repo::el' }
-    end
-  end
-
-  describe "on Debian" do
-    let(:facts) do
-      { :osfamily => 'Debian', :lsbdistcodename => 'precise' }
-    end
-    let :pre_condition do
-      [" define apt::source (
-          $location          = '',
-          $release           = $lsbdistcodename,
-          $repos             = 'main',
-          $include_src       = true,
-          $required_packages = false,
-          $key               = false,
-          $key_server        = 'keyserver.ubuntu.com',
-          $key_content       = false,
-          $key_source        = false,
-          $pin               = false
-        ) {
-          notify { 'mock apt::source $title':; }
-        }
-      "]
-    end
-
-    describe 'default' do
-      it { should contain_class 'jenkins::repo' }
-      it { should contain_class 'jenkins::repo::debian' }
-      it { should_not contain_class 'jenkins::repo::el' }
-      it { should_not contain_class 'jenkins::repo::suse' }
-    end
-  end
->>>>>>> f930aae1
 end